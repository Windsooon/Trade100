"use client"

import { useState, useEffect, useCallback, useRef } from 'react'
import { Card, CardContent, CardHeader, CardTitle } from '@/components/ui/card'
import { Tabs, TabsContent, TabsList, TabsTrigger } from '@/components/ui/tabs'
import { Badge } from '@/components/ui/badge'
import { Activity, User, Users, Loader2, RefreshCw } from 'lucide-react'
import { Market, Event } from '@/lib/stores'

interface Trade {
  proxyWallet: string
  side: "BUY" | "SELL"
  asset: string
  conditionId: string
  size: number
  price: number
  timestamp: number
  title: string
  slug: string
  icon: string
  eventSlug: string
  outcome: string
  outcomeIndex: number
  name: string
  pseudonym: string
  bio: string
  profileImage: string
  profileImageOptimized: string
  transactionHash: string
}

interface ProcessedTrade {
  originalTrade: Trade
  displaySide: "BUY" | "SELL"
  displayPrice: number
  size: number
  timestamp: number
  name: string
  transactionHash: string
}

interface TradingActivityCardProps {
  selectedMarket: Market | null
  event: Event
}

// Global cache for client-side deduplication
const globalRequestCache = new Map<string, { data: ProcessedTrade[]; timestamp: number }>()
const globalActiveRequests = new Map<string, Promise<ProcessedTrade[]>>()
const CLIENT_CACHE_DURATION = 10 * 1000 // 10 seconds

<<<<<<< HEAD
=======
// Global synchronized refresh timer
let globalRefreshInterval: NodeJS.Timeout | null = null
const globalRefreshCallbacks = new Set<() => void>()

>>>>>>> ca5fc514
const formatTime = (timestamp: number): string => {
  const date = new Date(timestamp * 1000)
  return date.toLocaleTimeString('en-US', { 
    hour12: false, 
    hour: '2-digit', 
    minute: '2-digit', 
    second: '2-digit' 
  })
}

const formatNumber = (num: number): string => {
  return num.toLocaleString('en-US', { 
    minimumFractionDigits: 2, 
    maximumFractionDigits: 2 
  })
}

const processTrade = (trade: Trade): ProcessedTrade => {
  let displaySide = trade.side
  let displayPrice = trade.price

  // Convert NO token trades to YES equivalent
  if (trade.outcomeIndex === 1) {
    // Convert side: BUY NO -> SELL YES, SELL NO -> BUY YES
    displaySide = trade.side === "BUY" ? "SELL" : "BUY"
    // Convert price: 1 - original_price
    displayPrice = 1 - trade.price
  }

  return {
    originalTrade: trade,
    displaySide,
    displayPrice,
    size: trade.size,
    timestamp: trade.timestamp,
    name: trade.name || trade.pseudonym || 'Anonymous',
    transactionHash: trade.transactionHash
  }
}

export function TradingActivityCard({ selectedMarket, event }: TradingActivityCardProps) {
  const [marketTrades, setMarketTrades] = useState<ProcessedTrade[]>([])
  const [userTrades, setUserTrades] = useState<ProcessedTrade[]>([])
  const [marketLoading, setMarketLoading] = useState(false)
  const [userLoading, setUserLoading] = useState(false)
  const [marketError, setMarketError] = useState<string | null>(null)
  const [userError, setUserError] = useState<string | null>(null)
  const [walletAddress, setWalletAddress] = useState<string | null>(null)
  
  // Refs to track component lifecycle and prevent duplicate requests
  const isMountedRef = useRef(true)
  const lastMarketRef = useRef<string | null>(null)
  const lastUserRef = useRef<string | null>(null)

  // Get wallet address from localStorage
  useEffect(() => {
    const savedWalletAddress = localStorage.getItem("polymarket_wallet_address") || ""
    setWalletAddress(savedWalletAddress || null)
  }, [])

<<<<<<< HEAD
  // Fetch market trades with caching and deduplication
  const fetchMarketTrades = useCallback(async (conditionId: string) => {
    const cacheKey = `market_${conditionId}`
=======
  // Fetch market trades with caching and deduplication (default takerOnly behavior)
  const fetchMarketTrades = useCallback(async (conditionId: string) => {
    const cacheKey = `market_trades_${conditionId}`
>>>>>>> ca5fc514
    
    // Check cache first
    const cached = globalRequestCache.get(cacheKey)
    if (cached && (Date.now() - cached.timestamp) < CLIENT_CACHE_DURATION) {
      setMarketTrades(cached.data)
      setMarketLoading(false)
      setMarketError(null)
      return
    }

    // Check if request is already in progress
    const activeRequest = globalActiveRequests.get(cacheKey)
    if (activeRequest) {
      try {
        const trades = await activeRequest
        if (isMountedRef.current) {
          setMarketTrades(trades)
          setMarketLoading(false)
          setMarketError(null)
        }
      } catch (error) {
        if (isMountedRef.current) {
          console.error('Error from cached market trades request:', error)
          setMarketError('Failed to load market trades')
          setMarketLoading(false)
        }
      }
      return
    }

    setMarketLoading(true)
    setMarketError(null)

    const requestPromise = (async (): Promise<ProcessedTrade[]> => {
      try {
<<<<<<< HEAD
=======
        // Market trades: default API behavior (no takerOnly parameter)
>>>>>>> ca5fc514
        const response = await fetch(`/api/trades?market=${conditionId}`)
        
        if (!response.ok) {
          throw new Error('Failed to fetch market trades')
        }

        const trades: Trade[] = await response.json()
        const processedTrades = trades.map(processTrade)
        
        // Cache the result
        globalRequestCache.set(cacheKey, {
          data: processedTrades,
          timestamp: Date.now()
        })
        
        return processedTrades
      } finally {
        globalActiveRequests.delete(cacheKey)
      }
    })()

    globalActiveRequests.set(cacheKey, requestPromise)

    try {
      const trades = await requestPromise
      if (isMountedRef.current) {
        setMarketTrades(trades)
      }
    } catch (error) {
      if (isMountedRef.current) {
        console.error('Error fetching market trades:', error)
        setMarketError('Failed to load market trades')
        setMarketTrades([])
      }
    } finally {
      if (isMountedRef.current) {
        setMarketLoading(false)
      }
    }
  }, [])

<<<<<<< HEAD
  // Fetch user trades with caching and deduplication
  const fetchUserTrades = useCallback(async (conditionId: string, userAddress: string) => {
    const cacheKey = `user_${conditionId}_${userAddress}`
=======
  // Fetch user trades with caching and deduplication (takerOnly=false)
  const fetchUserTrades = useCallback(async (conditionId: string, userAddress: string) => {
    const cacheKey = `my_trades_${conditionId}_${userAddress}`
>>>>>>> ca5fc514
    
    // Check cache first
    const cached = globalRequestCache.get(cacheKey)
    if (cached && (Date.now() - cached.timestamp) < CLIENT_CACHE_DURATION) {
      setUserTrades(cached.data)
      setUserLoading(false)
      setUserError(null)
      return
    }

    // Check if request is already in progress
    const activeRequest = globalActiveRequests.get(cacheKey)
    if (activeRequest) {
      try {
        const trades = await activeRequest
        if (isMountedRef.current) {
          setUserTrades(trades)
          setUserLoading(false)
          setUserError(null)
        }
      } catch (error) {
        if (isMountedRef.current) {
          console.error('Error from cached user trades request:', error)
<<<<<<< HEAD
          setUserError('Failed to load your trades')
=======
          setUserError('Failed to load trades. Please check your wallet address.')
>>>>>>> ca5fc514
          setUserLoading(false)
        }
      }
      return
    }

    setUserLoading(true)
    setUserError(null)

    const requestPromise = (async (): Promise<ProcessedTrade[]> => {
      try {
<<<<<<< HEAD
        const response = await fetch(`/api/trades?market=${conditionId}&user=${userAddress}`)
=======
        // My trades: include both maker and taker orders (takerOnly=false)
        const response = await fetch(`/api/trades?market=${conditionId}&user=${userAddress}&takerOnly=false`)
>>>>>>> ca5fc514
        
        if (!response.ok) {
          throw new Error('Failed to fetch user trades')
        }

        const trades: Trade[] = await response.json()
        const processedTrades = trades.map(processTrade)
        
        // Cache the result
        globalRequestCache.set(cacheKey, {
          data: processedTrades,
          timestamp: Date.now()
        })
        
        return processedTrades
      } finally {
        globalActiveRequests.delete(cacheKey)
      }
    })()

    globalActiveRequests.set(cacheKey, requestPromise)

    try {
      const trades = await requestPromise
      if (isMountedRef.current) {
        setUserTrades(trades)
      }
    } catch (error) {
      if (isMountedRef.current) {
        console.error('Error fetching user trades:', error)
<<<<<<< HEAD
        setUserError('Failed to load your trades')
=======
        setUserError('Failed to load trades. Please check your wallet address.')
>>>>>>> ca5fc514
        setUserTrades([])
      }
    } finally {
      if (isMountedRef.current) {
        setUserLoading(false)
      }
    }
  }, [])

<<<<<<< HEAD
=======
  // Synchronized refresh function
  const synchronizedRefresh = useCallback(() => {
    if (!selectedMarket?.conditionId) return
    
    const conditionId = selectedMarket.conditionId
    
    // Clear cache for both tabs to ensure fresh data
    globalRequestCache.delete(`market_trades_${conditionId}`)
    if (walletAddress) {
      globalRequestCache.delete(`my_trades_${conditionId}_${walletAddress}`)
    }
    
    // Fetch fresh data for both tabs
    fetchMarketTrades(conditionId)
    if (walletAddress) {
      fetchUserTrades(conditionId, walletAddress)
    }
  }, [selectedMarket?.conditionId, walletAddress, fetchMarketTrades, fetchUserTrades])

>>>>>>> ca5fc514
  // Effect for market changes - only fetch when market actually changes
  useEffect(() => {
    if (!selectedMarket?.conditionId) {
      return
    }

    const conditionId = selectedMarket.conditionId
    
    // Only fetch if market actually changed
    if (lastMarketRef.current !== conditionId) {
      lastMarketRef.current = conditionId
      fetchMarketTrades(conditionId)
    }
  }, [selectedMarket?.conditionId, fetchMarketTrades])

  // Effect for user trades - only fetch when market or user changes
  useEffect(() => {
    if (!selectedMarket?.conditionId || !walletAddress) {
      setUserTrades([])
      setUserError(null)
      return
    }

    const conditionId = selectedMarket.conditionId
    const userKey = `${conditionId}_${walletAddress}`
    
    // Only fetch if market or user actually changed
    if (lastUserRef.current !== userKey) {
      lastUserRef.current = userKey
      fetchUserTrades(conditionId, walletAddress)
    }
  }, [selectedMarket?.conditionId, walletAddress, fetchUserTrades])

<<<<<<< HEAD
  // Auto-refresh interval - much simpler, no dependencies issues
  useEffect(() => {
    if (!selectedMarket?.conditionId) return

    const interval = setInterval(() => {
      const conditionId = selectedMarket.conditionId
      if (conditionId) {
        // Clear cache for auto-refresh
        globalRequestCache.delete(`market_${conditionId}`)
        if (walletAddress) {
          globalRequestCache.delete(`user_${conditionId}_${walletAddress}`)
        }
        
        // Fetch fresh data
        fetchMarketTrades(conditionId)
        if (walletAddress) {
          fetchUserTrades(conditionId, walletAddress)
        }
      }
    }, 30000) // Refresh every 30 seconds instead of 10

    return () => clearInterval(interval)
  }, [selectedMarket?.conditionId]) // Only depend on market ID, not the functions
=======
  // Global synchronized refresh timer - exactly every 10 seconds
  useEffect(() => {
    if (!selectedMarket?.conditionId) return

    // Add this component's refresh function to the global set
    globalRefreshCallbacks.add(synchronizedRefresh)

    // Start global timer if it doesn't exist
    if (!globalRefreshInterval) {
      globalRefreshInterval = setInterval(() => {
        // Execute all registered refresh callbacks simultaneously
        globalRefreshCallbacks.forEach(callback => callback())
      }, 10000) // 10 seconds
    }

    return () => {
      // Remove this component's callback
      globalRefreshCallbacks.delete(synchronizedRefresh)
      
      // Clean up global timer if no components are using it
      if (globalRefreshCallbacks.size === 0 && globalRefreshInterval) {
        clearInterval(globalRefreshInterval)
        globalRefreshInterval = null
      }
    }
  }, [synchronizedRefresh])
>>>>>>> ca5fc514

  // Cleanup on unmount
  useEffect(() => {
    return () => {
      isMountedRef.current = false
    }
  }, [])

  // Retry function
  const handleRetry = useCallback(() => {
    if (!selectedMarket?.conditionId) return
    
    const conditionId = selectedMarket.conditionId
    
    // Clear cache to force fresh requests
<<<<<<< HEAD
    globalRequestCache.delete(`market_${conditionId}`)
    if (walletAddress) {
      globalRequestCache.delete(`user_${conditionId}_${walletAddress}`)
=======
    globalRequestCache.delete(`market_trades_${conditionId}`)
    if (walletAddress) {
      globalRequestCache.delete(`my_trades_${conditionId}_${walletAddress}`)
>>>>>>> ca5fc514
    }
    
    // Fetch fresh data
    fetchMarketTrades(conditionId)
    if (walletAddress) {
      fetchUserTrades(conditionId, walletAddress)
    }
  }, [selectedMarket?.conditionId, walletAddress, fetchMarketTrades, fetchUserTrades])

  const renderTradesList = (trades: ProcessedTrade[], loading: boolean, error: string | null, emptyMessage: string) => {
    if (loading) {
      return (
        <div className="flex-1 flex items-center justify-center">
          <div className="flex items-center gap-2 text-muted-foreground">
            <Loader2 className="h-4 w-4 animate-spin" />
            <span className="text-sm">Loading trades...</span>
          </div>
        </div>
      )
    }

    if (error) {
      return (
        <div className="flex-1 flex items-center justify-center text-center">
          <div className="space-y-3">
            <Activity className="h-12 w-12 mx-auto opacity-50 text-muted-foreground" />
            <p className="text-sm text-red-500">{error}</p>
            <button 
              onClick={handleRetry}
              className="text-xs text-muted-foreground hover:text-foreground flex items-center gap-1 mx-auto"
            >
              <RefreshCw className="h-3 w-3" />
              Try again
            </button>
          </div>
        </div>
      )
    }

    if (trades.length === 0) {
      return (
        <div className="flex-1 flex items-center justify-center text-center">
          <div className="space-y-3">
            <Activity className="h-12 w-12 mx-auto opacity-50 text-muted-foreground" />
            <p className="text-sm text-muted-foreground">{emptyMessage}</p>
          </div>
        </div>
      )
    }

    return (
      <div className="space-y-1">
        {/* Header */}
<<<<<<< HEAD
        <div className="grid grid-cols-3 gap-4 pb-2 border-b text-xs font-medium text-muted-foreground">
          <div>Price (USDT)</div>
          <div>Amount</div>
          <div>Time</div>
        </div>
        
        {/* Trades List */}
        <div className="space-y-1 max-h-[300px] overflow-y-auto">
          {trades.map((trade, index) => (
            <div key={`${trade.transactionHash}-${index}`} className="grid grid-cols-3 gap-4 py-2 text-sm hover:bg-muted/50 rounded">
              <div className={`font-medium ${trade.displaySide === 'BUY' ? 'text-green-500' : 'text-red-500'}`}>
                {formatNumber(trade.displayPrice)}
              </div>
              <div className="text-muted-foreground">
                {formatNumber(trade.size)}
              </div>
              <div className="text-muted-foreground">
=======
        <div className="grid grid-cols-3 gap-4 px-4 py-2 text-xs font-medium text-muted-foreground border-b">
          <div>Side</div>
          <div>Price / Share</div>
          <div>Time</div>
        </div>
        
        {/* Trades list */}
        <div className="max-h-64 overflow-y-auto">
          {trades.map((trade, index) => (
            <div 
              key={`${trade.transactionHash}-${index}`} 
              className="grid grid-cols-3 gap-4 px-4 py-2 text-sm hover:bg-muted/50 group"
              title={`Trader: ${trade.name}`}
            >
              <div>
                <span 
                  className={`text-xs font-medium ${
                    trade.displaySide === "BUY" 
                      ? "text-price-positive" 
                      : "text-price-negative"
                  }`}
                >
                  {trade.displaySide}
                </span>
              </div>
              <div className="font-mono text-sm">
                <div>${formatNumber(trade.displayPrice)}</div>
                <div className="text-xs text-muted-foreground">{formatNumber(trade.size)}</div>
              </div>
              <div className="text-muted-foreground font-mono text-xs">
>>>>>>> ca5fc514
                {formatTime(trade.timestamp)}
              </div>
            </div>
          ))}
        </div>
      </div>
    )
  }

  return (
    <Card className="w-full h-full flex flex-col">
      <CardHeader className="pb-4">
        <CardTitle className="flex items-center gap-2 text-lg">
          <Activity className="h-5 w-5" />
          <span className="hidden sm:inline">Trading Activity</span>
          <span className="sm:hidden">Activity</span>
        </CardTitle>
      </CardHeader>
      <CardContent className="pt-0 flex-1">
        <Tabs defaultValue="market" className="w-full h-full flex flex-col">
          <TabsList className="grid w-full grid-cols-2 bg-transparent">
            <TabsTrigger value="market" className="flex items-center gap-1">
              <Users className="h-4 w-4" />
              <span className="hidden sm:inline">Market Trades</span>
              <span className="sm:hidden text-xs">Market</span>
            </TabsTrigger>
            <TabsTrigger value="user" className="flex items-center gap-1">
              <User className="h-4 w-4" />
              <span className="hidden sm:inline">My Trades</span>
              <span className="sm:hidden text-xs">My</span>
            </TabsTrigger>
          </TabsList>

          {/* Market Trades Tab */}
          <TabsContent value="market" className="flex-1 mt-4 sm:mt-6">
            <div className="h-full flex flex-col">
              {!selectedMarket ? (
                <div className="flex-1 flex items-center justify-center text-center">
                  <div className="space-y-3">
                    <Users className="h-12 w-12 mx-auto opacity-50 text-muted-foreground" />
                    <p className="text-sm text-muted-foreground">
                      Select a market to view trading activity
                    </p>
                  </div>
                </div>
              ) : (
<<<<<<< HEAD
                renderTradesList(marketTrades, marketLoading, marketError, "No trades found")
=======
                renderTradesList(
                  marketTrades, 
                  marketLoading, 
                  marketError, 
                  "No trades available for this market"
                )
>>>>>>> ca5fc514
              )}
            </div>
          </TabsContent>

          {/* My Trades Tab */}
<<<<<<< HEAD
          <TabsContent value="my" className="flex-1 mt-4 sm:mt-6">
=======
          <TabsContent value="user" className="flex-1 mt-4 sm:mt-6">
>>>>>>> ca5fc514
            <div className="h-full flex flex-col">
              {!selectedMarket ? (
                <div className="flex-1 flex items-center justify-center text-center">
                  <div className="space-y-3">
                    <User className="h-12 w-12 mx-auto opacity-50 text-muted-foreground" />
                    <p className="text-sm text-muted-foreground">
                      Select a market to view your trades
                    </p>
                  </div>
                </div>
              ) : !walletAddress ? (
                <div className="flex-1 flex items-center justify-center text-center">
                  <div className="space-y-3">
                    <User className="h-12 w-12 mx-auto opacity-50 text-muted-foreground" />
                    <p className="text-sm text-muted-foreground">
<<<<<<< HEAD
                      Add wallet address in settings to view your trades
=======
                      Connect your wallet to view your trades
>>>>>>> ca5fc514
                    </p>
                  </div>
                </div>
              ) : (
<<<<<<< HEAD
                renderTradesList(userTrades, userLoading, userError, "No trades found")
=======
                renderTradesList(
                  userTrades, 
                  userLoading, 
                  userError, 
                  "You haven't made any trades for this market"
                )
>>>>>>> ca5fc514
              )}
            </div>
          </TabsContent>
        </Tabs>
      </CardContent>
    </Card>
  )
} <|MERGE_RESOLUTION|>--- conflicted
+++ resolved
@@ -49,13 +49,10 @@
 const globalActiveRequests = new Map<string, Promise<ProcessedTrade[]>>()
 const CLIENT_CACHE_DURATION = 10 * 1000 // 10 seconds
 
-<<<<<<< HEAD
-=======
 // Global synchronized refresh timer
 let globalRefreshInterval: NodeJS.Timeout | null = null
 const globalRefreshCallbacks = new Set<() => void>()
 
->>>>>>> ca5fc514
 const formatTime = (timestamp: number): string => {
   const date = new Date(timestamp * 1000)
   return date.toLocaleTimeString('en-US', { 
@@ -116,15 +113,9 @@
     setWalletAddress(savedWalletAddress || null)
   }, [])
 
-<<<<<<< HEAD
-  // Fetch market trades with caching and deduplication
-  const fetchMarketTrades = useCallback(async (conditionId: string) => {
-    const cacheKey = `market_${conditionId}`
-=======
   // Fetch market trades with caching and deduplication (default takerOnly behavior)
   const fetchMarketTrades = useCallback(async (conditionId: string) => {
     const cacheKey = `market_trades_${conditionId}`
->>>>>>> ca5fc514
     
     // Check cache first
     const cached = globalRequestCache.get(cacheKey)
@@ -160,10 +151,7 @@
 
     const requestPromise = (async (): Promise<ProcessedTrade[]> => {
       try {
-<<<<<<< HEAD
-=======
         // Market trades: default API behavior (no takerOnly parameter)
->>>>>>> ca5fc514
         const response = await fetch(`/api/trades?market=${conditionId}`)
         
         if (!response.ok) {
@@ -205,15 +193,9 @@
     }
   }, [])
 
-<<<<<<< HEAD
-  // Fetch user trades with caching and deduplication
-  const fetchUserTrades = useCallback(async (conditionId: string, userAddress: string) => {
-    const cacheKey = `user_${conditionId}_${userAddress}`
-=======
   // Fetch user trades with caching and deduplication (takerOnly=false)
   const fetchUserTrades = useCallback(async (conditionId: string, userAddress: string) => {
     const cacheKey = `my_trades_${conditionId}_${userAddress}`
->>>>>>> ca5fc514
     
     // Check cache first
     const cached = globalRequestCache.get(cacheKey)
@@ -237,11 +219,7 @@
       } catch (error) {
         if (isMountedRef.current) {
           console.error('Error from cached user trades request:', error)
-<<<<<<< HEAD
-          setUserError('Failed to load your trades')
-=======
           setUserError('Failed to load trades. Please check your wallet address.')
->>>>>>> ca5fc514
           setUserLoading(false)
         }
       }
@@ -253,12 +231,8 @@
 
     const requestPromise = (async (): Promise<ProcessedTrade[]> => {
       try {
-<<<<<<< HEAD
-        const response = await fetch(`/api/trades?market=${conditionId}&user=${userAddress}`)
-=======
         // My trades: include both maker and taker orders (takerOnly=false)
         const response = await fetch(`/api/trades?market=${conditionId}&user=${userAddress}&takerOnly=false`)
->>>>>>> ca5fc514
         
         if (!response.ok) {
           throw new Error('Failed to fetch user trades')
@@ -289,11 +263,7 @@
     } catch (error) {
       if (isMountedRef.current) {
         console.error('Error fetching user trades:', error)
-<<<<<<< HEAD
-        setUserError('Failed to load your trades')
-=======
         setUserError('Failed to load trades. Please check your wallet address.')
->>>>>>> ca5fc514
         setUserTrades([])
       }
     } finally {
@@ -303,8 +273,6 @@
     }
   }, [])
 
-<<<<<<< HEAD
-=======
   // Synchronized refresh function
   const synchronizedRefresh = useCallback(() => {
     if (!selectedMarket?.conditionId) return
@@ -324,7 +292,6 @@
     }
   }, [selectedMarket?.conditionId, walletAddress, fetchMarketTrades, fetchUserTrades])
 
->>>>>>> ca5fc514
   // Effect for market changes - only fetch when market actually changes
   useEffect(() => {
     if (!selectedMarket?.conditionId) {
@@ -358,31 +325,6 @@
     }
   }, [selectedMarket?.conditionId, walletAddress, fetchUserTrades])
 
-<<<<<<< HEAD
-  // Auto-refresh interval - much simpler, no dependencies issues
-  useEffect(() => {
-    if (!selectedMarket?.conditionId) return
-
-    const interval = setInterval(() => {
-      const conditionId = selectedMarket.conditionId
-      if (conditionId) {
-        // Clear cache for auto-refresh
-        globalRequestCache.delete(`market_${conditionId}`)
-        if (walletAddress) {
-          globalRequestCache.delete(`user_${conditionId}_${walletAddress}`)
-        }
-        
-        // Fetch fresh data
-        fetchMarketTrades(conditionId)
-        if (walletAddress) {
-          fetchUserTrades(conditionId, walletAddress)
-        }
-      }
-    }, 30000) // Refresh every 30 seconds instead of 10
-
-    return () => clearInterval(interval)
-  }, [selectedMarket?.conditionId]) // Only depend on market ID, not the functions
-=======
   // Global synchronized refresh timer - exactly every 10 seconds
   useEffect(() => {
     if (!selectedMarket?.conditionId) return
@@ -409,7 +351,6 @@
       }
     }
   }, [synchronizedRefresh])
->>>>>>> ca5fc514
 
   // Cleanup on unmount
   useEffect(() => {
@@ -425,15 +366,9 @@
     const conditionId = selectedMarket.conditionId
     
     // Clear cache to force fresh requests
-<<<<<<< HEAD
-    globalRequestCache.delete(`market_${conditionId}`)
-    if (walletAddress) {
-      globalRequestCache.delete(`user_${conditionId}_${walletAddress}`)
-=======
     globalRequestCache.delete(`market_trades_${conditionId}`)
     if (walletAddress) {
       globalRequestCache.delete(`my_trades_${conditionId}_${walletAddress}`)
->>>>>>> ca5fc514
     }
     
     // Fetch fresh data
@@ -487,25 +422,6 @@
     return (
       <div className="space-y-1">
         {/* Header */}
-<<<<<<< HEAD
-        <div className="grid grid-cols-3 gap-4 pb-2 border-b text-xs font-medium text-muted-foreground">
-          <div>Price (USDT)</div>
-          <div>Amount</div>
-          <div>Time</div>
-        </div>
-        
-        {/* Trades List */}
-        <div className="space-y-1 max-h-[300px] overflow-y-auto">
-          {trades.map((trade, index) => (
-            <div key={`${trade.transactionHash}-${index}`} className="grid grid-cols-3 gap-4 py-2 text-sm hover:bg-muted/50 rounded">
-              <div className={`font-medium ${trade.displaySide === 'BUY' ? 'text-green-500' : 'text-red-500'}`}>
-                {formatNumber(trade.displayPrice)}
-              </div>
-              <div className="text-muted-foreground">
-                {formatNumber(trade.size)}
-              </div>
-              <div className="text-muted-foreground">
-=======
         <div className="grid grid-cols-3 gap-4 px-4 py-2 text-xs font-medium text-muted-foreground border-b">
           <div>Side</div>
           <div>Price / Share</div>
@@ -536,7 +452,6 @@
                 <div className="text-xs text-muted-foreground">{formatNumber(trade.size)}</div>
               </div>
               <div className="text-muted-foreground font-mono text-xs">
->>>>>>> ca5fc514
                 {formatTime(trade.timestamp)}
               </div>
             </div>
@@ -583,26 +498,18 @@
                   </div>
                 </div>
               ) : (
-<<<<<<< HEAD
-                renderTradesList(marketTrades, marketLoading, marketError, "No trades found")
-=======
                 renderTradesList(
                   marketTrades, 
                   marketLoading, 
                   marketError, 
                   "No trades available for this market"
                 )
->>>>>>> ca5fc514
               )}
             </div>
           </TabsContent>
 
           {/* My Trades Tab */}
-<<<<<<< HEAD
-          <TabsContent value="my" className="flex-1 mt-4 sm:mt-6">
-=======
           <TabsContent value="user" className="flex-1 mt-4 sm:mt-6">
->>>>>>> ca5fc514
             <div className="h-full flex flex-col">
               {!selectedMarket ? (
                 <div className="flex-1 flex items-center justify-center text-center">
@@ -618,25 +525,17 @@
                   <div className="space-y-3">
                     <User className="h-12 w-12 mx-auto opacity-50 text-muted-foreground" />
                     <p className="text-sm text-muted-foreground">
-<<<<<<< HEAD
-                      Add wallet address in settings to view your trades
-=======
                       Connect your wallet to view your trades
->>>>>>> ca5fc514
                     </p>
                   </div>
                 </div>
               ) : (
-<<<<<<< HEAD
-                renderTradesList(userTrades, userLoading, userError, "No trades found")
-=======
                 renderTradesList(
                   userTrades, 
                   userLoading, 
                   userError, 
                   "You haven't made any trades for this market"
                 )
->>>>>>> ca5fc514
               )}
             </div>
           </TabsContent>
